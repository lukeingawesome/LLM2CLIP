<<<<<<< HEAD
# LLM2CLIP: Powerful Language Model Unlocking Richer Visual Representations
=======
# LLM2CLIP: Powerful Language Model Unlock Richer Visual Representation
## Introduction
>>>>>>> e8b7ec43

Welcome to the official repository for **LLM2CLIP**! This project leverages large language models (LLMs) as powerful textual teachers for CLIP’s visual encoder, enabling more nuanced and comprehensive multimodal learning. 

Project Homepage: [aka.ms/llm2clip](https://aka.ms/llm2clip)  
HuggingFace Collection: [huggingface.co/collections/microsoft/llm2clip-672323a266173cfa40b32d4c](https://huggingface.co/collections/microsoft/llm2clip-672323a266173cfa40b32d4c)  
Paper: Accepted to NeurIPS 2024 Workshop SSL (link coming soon)

---
![custom_radar_chart_no_outer_grid.svg](docs%2Fstatic%2Fimages%2Fcustom_radar_chart_no_outer_grid.svg)
## Challenges with Existing CLIP

Current versions of CLIP face several limitations:
- The text encoder has a short context window of only 77 tokens, limiting its ability to understand lengthy inputs.
- The text encoder is relatively weak, often criticized for its inability to comprehend complex text, functioning nearly as a bag-of-words model.

## Why Integrate LLM with CLIP?

1. **Extended Input Window**: The LLM greatly expands CLIP's input window, allowing richer textual context.
2. **Enhanced Understanding**: With LLM's help, CLIP can better comprehend dense and complex captions, improving text-image alignment.
3. **Open-World Knowledge**: LLM supplements open-world knowledge, allowing CLIP to align multimodal features more globally, enhancing training efficiency.

## Key Challenges

LLMs have strong text encoding capabilities hidden within the model, but their output space is often not highly separable for contrastive learning.

## Our Approach

We designed a Caption-to-Caption contrastive learning strategy, training the LLM to better differentiate between captions of the same or different images. This enhances the output space's separability, similar to an "LLM2Vec" approach. The LLM gradients were frozen while efficiently training CLIP's visual encoder on limited data, resulting in substantial performance improvements.

## What Can You Achieve with LLM2CLIP?

1. **Enhanced CLIP Models**: Use our code to fine-tune pretrained CLIP models with representative dense captions or task-specific image-text datasets, making CLIP stronger for various tasks.
2. **Out-of-the-Box Power**: Directly use our enhanced CLIP models, which have been made significantly more powerful with LLM guidance.

---

## News 🚀🚀🚀
- **[2024-11-06]** OpenAI's CLIP and EVA02's ViT base and large models are now available on HuggingFace. More model versions and datasets will be added to HuggingFace shortly.
- **[2024-11-01]** Our paper has been accepted to the NeurIPS 2024 SSL Workshop!

---
![main.svg](docs%2Fstatic%2Fimages%2Fmain.svg)
## Model Zoo (Keep Updating)

Stay tuned for updates on pretrained models and datasets, which will be made available in the [HuggingFace Model Zoo](https://huggingface.co/collections/microsoft/llm2clip-672323a266173cfa40b32d4c).

---

## 💻 How to Install

1. **Create the environment**:

   ```bash
   conda create -n llm2clip python=3.8
   conda activate llm2clip
   pip install -r requirements.txt
   ```
2. **Data Preparation**:

### Data Preparation (Coming Soon) 

### 🔥 Training
   
   ```bash
   sh run.sh
   ```

## ❤️ Acknowledgement

Currently, our code is built on top of [eva-clip](https://github.com/baaivision/EVA/tree/master/EVA-CLIP).<|MERGE_RESOLUTION|>--- conflicted
+++ resolved
@@ -1,9 +1,4 @@
-<<<<<<< HEAD
 # LLM2CLIP: Powerful Language Model Unlocking Richer Visual Representations
-=======
-# LLM2CLIP: Powerful Language Model Unlock Richer Visual Representation
-## Introduction
->>>>>>> e8b7ec43
 
 Welcome to the official repository for **LLM2CLIP**! This project leverages large language models (LLMs) as powerful textual teachers for CLIP’s visual encoder, enabling more nuanced and comprehensive multimodal learning. 
 
@@ -73,4 +68,4 @@
 
 ## ❤️ Acknowledgement
 
-Currently, our code is built on top of [eva-clip](https://github.com/baaivision/EVA/tree/master/EVA-CLIP).+Our code is built on top of [eva-clip](https://github.com/baaivision/EVA/tree/master/EVA-CLIP).